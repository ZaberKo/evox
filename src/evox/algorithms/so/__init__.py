<<<<<<< HEAD
from .cso import CSO
from .pso_varients.pso import PSO
from .pgpe import PGPE
from .de import DE
from .cma_es import CMAES, SepCMAES, IPOPCMAES, BIPOPCMAES
from .nes import xNES, SeparableNES
from .open_es import OpenES
from .ars import ARS
=======
>>>>>>> fac8f68a
from .amalgam import AMaLGaM, IndependentAMaLGaM
from .ars import ARS
from .asebo import ASEBO
from .cma_es import BIPOPCMAES, CMAES, IPOPCMAES, SepCMAES
from .cr_fm_nes import CR_FM_NES
from .cso import CSO
from .de import DE
from .des import DES
from .esmc import ESMC
from .guided_es import GuidedES
from .ma_es import LMMAES, MAES
from .nes import SeparableNES, xNES
from .noise_reuse_es import Noise_reuse_es
from .open_es import OpenES
from .persistent_es import PersistentES
from .pgpe import PGPE
from .pso import PSO
from .pso_vatients import *
from .rmes import RMES
from .snes import SNES
from .code import CoDE
from .jade import JaDE
from .sade import SaDE
from .shade import SHADE

try:
    # optional dependency: flax
    from .les import LES
except ImportError as e:
    original_erorr_msg = str(e)

<<<<<<< HEAD
from .pso_varients import *
=======
    def LES(*args, **kwargs):
        raise ImportError(
            f'LES requires flax but got "{original_erorr_msg}" when importing'
        )
>>>>>>> fac8f68a
<|MERGE_RESOLUTION|>--- conflicted
+++ resolved
@@ -1,14 +1,3 @@
-<<<<<<< HEAD
-from .cso import CSO
-from .pso_varients.pso import PSO
-from .pgpe import PGPE
-from .de import DE
-from .cma_es import CMAES, SepCMAES, IPOPCMAES, BIPOPCMAES
-from .nes import xNES, SeparableNES
-from .open_es import OpenES
-from .ars import ARS
-=======
->>>>>>> fac8f68a
 from .amalgam import AMaLGaM, IndependentAMaLGaM
 from .ars import ARS
 from .asebo import ASEBO
@@ -25,8 +14,7 @@
 from .open_es import OpenES
 from .persistent_es import PersistentES
 from .pgpe import PGPE
-from .pso import PSO
-from .pso_vatients import *
+from .pso_varients import *
 from .rmes import RMES
 from .snes import SNES
 from .code import CoDE
@@ -40,11 +28,7 @@
 except ImportError as e:
     original_erorr_msg = str(e)
 
-<<<<<<< HEAD
-from .pso_varients import *
-=======
     def LES(*args, **kwargs):
         raise ImportError(
             f'LES requires flax but got "{original_erorr_msg}" when importing'
-        )
->>>>>>> fac8f68a
+        )