# --------------------------------------------------------------------------------------
# 1. MOEA/D algorithm is described in the following papers:
#
# Title: MOEA/D: A Multiobjective Evolutionary Algorithm Based on Decomposition
# Link: https://ieeexplore.ieee.org/document/4358754
# --------------------------------------------------------------------------------------

import math

import jax
import jax.numpy as jnp

from evox import Algorithm, State, jit_class
from evox.operators import crossover, mutation
from evox.operators.sampling import UniformSampling
from evox.utils import pairwise_euclidean_dist, AggregationFunction

@jit_class
class MOEAD(Algorithm):
    """Parallel MOEA/D algorithm

    link: https://ieeexplore.ieee.org/document/4358754
    """

    def __init__(
        self,
        lb,
        ub,
        n_objs,
        pop_size,
        func_name='pbi',
        mutation_op=None,
        crossover_op=None,
    ):
        self.lb = lb
        self.ub = ub
        self.n_objs = n_objs
        self.dim = lb.shape[0]
        self.pop_size = pop_size
        self.func_name = func_name
        self.n_neighbor = 0

        self.mutation = mutation_op
        self.crossover = crossover_op

        if self.mutation is None:
            self.mutation = mutation.Polynomial((lb, ub))
        if self.crossover is None:
            self.crossover = crossover.SimulatedBinary(type=2)
        self.sample = UniformSampling(self.pop_size, self.n_objs)
        self.aggregate_func = AggregationFunction(self.func_name)

    def setup(self, key):
        key, subkey1, subkey2 = jax.random.split(key, 3)
        w, _ = self.sample(subkey2)
        self.pop_size = w.shape[0]
        self.n_neighbor = int(math.ceil(self.pop_size / 10))

        population = (
            jax.random.uniform(subkey1, shape=(self.pop_size, self.dim))
            * (self.ub - self.lb)
            + self.lb
        )

        neighbors = pairwise_euclidean_dist(w, w)
        neighbors = jnp.argsort(neighbors, axis=1)
        neighbors = neighbors[:, : self.n_neighbor]

        return State(
            population=population,
            fitness=jnp.zeros((self.pop_size, self.n_objs)),
            next_generation=population,
            weight_vector=w,
            neighbors=neighbors,
            z=jnp.zeros(shape=self.n_objs),
            key=key,
        )

    def init_ask(self, state):
        return state.population, state

    def init_tell(self, state, fitness):
<<<<<<< HEAD
        Z = jnp.min(fitness, axis=0)
        state = state.replace(fitness=fitness, Z=Z)
=======
        z = jnp.min(fitness, axis=0)
        state = state.update(fitness=fitness, z=z)
>>>>>>> c67e704b
        return state

    def ask(self, state):
        key, subkey, sel_key, mut_key = jax.random.split(state.key, 4)
        parent = jax.random.permutation(
            subkey, state.neighbors, axis=1, independent=True
        ).astype(int)

        population = state.population
        selected_p = jnp.r_[population[parent[:, 0]], population[parent[:, 1]]]

        crossovered = self.crossover(sel_key, selected_p)
        next_generation = self.mutation(mut_key, crossovered)
        next_generation = jnp.clip(next_generation, self.lb, self.ub)

<<<<<<< HEAD
        return next_generation, state.replace(
            next_generation=next_generation, parent=parent, key=key
=======
        return next_generation, state.update(
            next_generation=next_generation, key=key
>>>>>>> c67e704b
        )

    def tell(self, state, fitness):
        population = state.population
        pop_obj = state.fitness
        offspring = state.next_generation
        obj = fitness
        w = state.weight_vector
<<<<<<< HEAD
        Z = state.Z
        parent = state.parent

        out_vals = (population, pop_obj, Z)

        def out_body(i, out_vals):
            population, pop_obj, Z = out_vals
            ind_p = parent[i]
            ind_obj = obj[i]
            Z = jnp.minimum(Z, obj[i])

            if self.type == 1:
                # PBI approach
                norm_w = jnp.linalg.norm(w[ind_p], axis=1)
                norm_p = jnp.linalg.norm(
                    pop_obj[ind_p] - jnp.tile(Z, (self.T, 1)), axis=1
                )
                norm_o = jnp.linalg.norm(ind_obj - Z)
                cos_p = (
                    jnp.sum(
                        (pop_obj[ind_p] - jnp.tile(Z, (self.T, 1))) * w[ind_p], axis=1
                    )
                    / norm_w
                    / norm_p
                )
                cos_o = (
                    jnp.sum(jnp.tile(ind_obj - Z, (self.T, 1)) * w[ind_p], axis=1)
                    / norm_w
                    / norm_o
                )
                g_old = norm_p * cos_p + 5 * norm_p * jnp.sqrt(1 - cos_p**2)
                g_new = norm_o * cos_o + 5 * norm_o * jnp.sqrt(1 - cos_o**2)
            if self.type == 2:
                # Tchebycheff approach
                g_old = jnp.max(
                    jnp.abs(pop_obj[ind_p] - jnp.tile(Z, (self.T, 1))) * w[ind_p],
                    axis=1,
                )
                g_new = jnp.max(
                    jnp.tile(jnp.abs(ind_obj - Z), (self.T, 1)) * w[ind_p], axis=1
                )
            if self.type == 3:
                # Tchebycheff approach with normalization
                z_max = jnp.max(pop_obj, axis=0)
                g_old = jnp.max(
                    jnp.abs(pop_obj[ind_p] - jnp.tile(Z, (self.T, 1)))
                    / jnp.tile(z_max - Z, (self.T, 1))
                    * w[ind_p],
                    axis=1,
                )
                g_new = jnp.max(
                    jnp.tile(jnp.abs(ind_obj - Z), (self.T, 1))
                    / jnp.tile(z_max - Z, (self.T, 1))
                    * w[ind_p],
                    axis=1,
                )
            if self.type == 4:
                # Modified Tchebycheff approach
                g_old = jnp.max(
                    jnp.abs(pop_obj[ind_p] - jnp.tile(Z, (self.T, 1))) / w[ind_p],
                    axis=1,
                )
                g_new = jnp.max(
                    jnp.tile(jnp.abs(ind_obj - Z), (self.T, 1)) / w[ind_p], axis=1
                )

            g_new = g_new[:, jnp.newaxis]
            g_old = g_old[:, jnp.newaxis]
            population = population.at[ind_p].set(
                jnp.where(g_old >= g_new, offspring[ind_p], population[ind_p])
            )
            pop_obj = pop_obj.at[ind_p].set(
                jnp.where(g_old >= g_new, obj[ind_p], pop_obj[ind_p])
            )

            return (population, pop_obj, Z)

        population, pop_obj, Z = jax.lax.fori_loop(0, self.pop_size, out_body, out_vals)

        state = state.replace(population=population, fitness=pop_obj, Z=Z)
=======

        z = jnp.minimum(state.z, jnp.min(obj, axis=0))
        z_max = jnp.max(pop_obj, axis=0)
        neighbors = state.neighbors

        def scan_body(carry, x):
            population, pop_obj = carry
            off_pop, off_obj, indices = x

            f_old = self.aggregate_func(pop_obj[indices], w[indices], z, z_max)
            f_new = self.aggregate_func(off_obj[jnp.newaxis, :], w[indices], z, z_max)

            update_condition = (f_old > f_new)[:, jnp.newaxis]
            updated_population = population.at[indices].set(
                jnp.where(update_condition, jnp.tile(off_pop, (jnp.shape(indices)[0], 1)), population[indices]))
            updated_pop_obj = pop_obj.at[indices].set(
                jnp.where(update_condition, jnp.tile(off_obj, (jnp.shape(indices)[0], 1)), pop_obj[indices]))

            return (updated_population, updated_pop_obj), None

        (population, pop_obj), _ = jax.lax.scan(scan_body, (population, pop_obj), (offspring, obj, neighbors))


        state = state.update(population=population, fitness=pop_obj, z=z)
>>>>>>> c67e704b
        return state<|MERGE_RESOLUTION|>--- conflicted
+++ resolved
@@ -80,13 +80,8 @@
         return state.population, state
 
     def init_tell(self, state, fitness):
-<<<<<<< HEAD
-        Z = jnp.min(fitness, axis=0)
-        state = state.replace(fitness=fitness, Z=Z)
-=======
         z = jnp.min(fitness, axis=0)
-        state = state.update(fitness=fitness, z=z)
->>>>>>> c67e704b
+        state = state.replace(fitness=fitness, z=z)
         return state
 
     def ask(self, state):
@@ -102,13 +97,8 @@
         next_generation = self.mutation(mut_key, crossovered)
         next_generation = jnp.clip(next_generation, self.lb, self.ub)
 
-<<<<<<< HEAD
         return next_generation, state.replace(
-            next_generation=next_generation, parent=parent, key=key
-=======
-        return next_generation, state.update(
             next_generation=next_generation, key=key
->>>>>>> c67e704b
         )
 
     def tell(self, state, fitness):
@@ -117,89 +107,6 @@
         offspring = state.next_generation
         obj = fitness
         w = state.weight_vector
-<<<<<<< HEAD
-        Z = state.Z
-        parent = state.parent
-
-        out_vals = (population, pop_obj, Z)
-
-        def out_body(i, out_vals):
-            population, pop_obj, Z = out_vals
-            ind_p = parent[i]
-            ind_obj = obj[i]
-            Z = jnp.minimum(Z, obj[i])
-
-            if self.type == 1:
-                # PBI approach
-                norm_w = jnp.linalg.norm(w[ind_p], axis=1)
-                norm_p = jnp.linalg.norm(
-                    pop_obj[ind_p] - jnp.tile(Z, (self.T, 1)), axis=1
-                )
-                norm_o = jnp.linalg.norm(ind_obj - Z)
-                cos_p = (
-                    jnp.sum(
-                        (pop_obj[ind_p] - jnp.tile(Z, (self.T, 1))) * w[ind_p], axis=1
-                    )
-                    / norm_w
-                    / norm_p
-                )
-                cos_o = (
-                    jnp.sum(jnp.tile(ind_obj - Z, (self.T, 1)) * w[ind_p], axis=1)
-                    / norm_w
-                    / norm_o
-                )
-                g_old = norm_p * cos_p + 5 * norm_p * jnp.sqrt(1 - cos_p**2)
-                g_new = norm_o * cos_o + 5 * norm_o * jnp.sqrt(1 - cos_o**2)
-            if self.type == 2:
-                # Tchebycheff approach
-                g_old = jnp.max(
-                    jnp.abs(pop_obj[ind_p] - jnp.tile(Z, (self.T, 1))) * w[ind_p],
-                    axis=1,
-                )
-                g_new = jnp.max(
-                    jnp.tile(jnp.abs(ind_obj - Z), (self.T, 1)) * w[ind_p], axis=1
-                )
-            if self.type == 3:
-                # Tchebycheff approach with normalization
-                z_max = jnp.max(pop_obj, axis=0)
-                g_old = jnp.max(
-                    jnp.abs(pop_obj[ind_p] - jnp.tile(Z, (self.T, 1)))
-                    / jnp.tile(z_max - Z, (self.T, 1))
-                    * w[ind_p],
-                    axis=1,
-                )
-                g_new = jnp.max(
-                    jnp.tile(jnp.abs(ind_obj - Z), (self.T, 1))
-                    / jnp.tile(z_max - Z, (self.T, 1))
-                    * w[ind_p],
-                    axis=1,
-                )
-            if self.type == 4:
-                # Modified Tchebycheff approach
-                g_old = jnp.max(
-                    jnp.abs(pop_obj[ind_p] - jnp.tile(Z, (self.T, 1))) / w[ind_p],
-                    axis=1,
-                )
-                g_new = jnp.max(
-                    jnp.tile(jnp.abs(ind_obj - Z), (self.T, 1)) / w[ind_p], axis=1
-                )
-
-            g_new = g_new[:, jnp.newaxis]
-            g_old = g_old[:, jnp.newaxis]
-            population = population.at[ind_p].set(
-                jnp.where(g_old >= g_new, offspring[ind_p], population[ind_p])
-            )
-            pop_obj = pop_obj.at[ind_p].set(
-                jnp.where(g_old >= g_new, obj[ind_p], pop_obj[ind_p])
-            )
-
-            return (population, pop_obj, Z)
-
-        population, pop_obj, Z = jax.lax.fori_loop(0, self.pop_size, out_body, out_vals)
-
-        state = state.replace(population=population, fitness=pop_obj, Z=Z)
-=======
-
         z = jnp.minimum(state.z, jnp.min(obj, axis=0))
         z_max = jnp.max(pop_obj, axis=0)
         neighbors = state.neighbors
@@ -222,6 +129,5 @@
         (population, pop_obj), _ = jax.lax.scan(scan_body, (population, pop_obj), (offspring, obj, neighbors))
 
 
-        state = state.update(population=population, fitness=pop_obj, z=z)
->>>>>>> c67e704b
+        state = state.replace(population=population, fitness=pop_obj, z=z)
         return state