--- conflicted
+++ resolved
@@ -1,10 +1,6 @@
 import torch
 
-<<<<<<< HEAD
-from evox.algorithms import DE, SHADE, CoDE, SaDE
-=======
-from evox.algorithms import DE, ODE
->>>>>>> 4957c6dc
+from evox.algorithms import DE, ODE, SHADE, CoDE, SaDE
 
 from .test_base import TestBase
 
@@ -19,14 +15,11 @@
         self.algos = [
             DE(pop_size, lb, ub, base_vector="rand"),
             DE(pop_size, lb, ub, base_vector="best"),
-<<<<<<< HEAD
+            ODE(pop_size, lb, ub, base_vector="rand"),
+            ODE(pop_size, lb, ub, base_vector="best"),
             SHADE(pop_size, lb, ub),
             CoDE(pop_size, lb, ub),
             SaDE(pop_size, lb, ub),
-=======
-            ODE(pop_size, lb, ub, base_vector="rand"),
-            ODE(pop_size, lb, ub, base_vector="best"),
->>>>>>> 4957c6dc
         ]
 
     def test_de_variants(self):
