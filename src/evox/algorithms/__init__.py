--- conflicted
+++ resolved
@@ -1,7 +1,6 @@
 __all__ = [
     # DE Variants
     "DE",
-    "ODE",
     # ES Variants
     "OpenES",
     "CMAES",
@@ -18,12 +17,7 @@
 ]
 
 
-<<<<<<< HEAD
-from .de_variants import DE, ODE
-from .es_variants import OpenES, CMAES
-=======
 from .de_variants import DE
 from .es_variants import CMAES, OpenES
->>>>>>> 2bb2fcea
 from .mo import RVEA
 from .pso_variants import CLPSO, CSO, DMSPSOEL, FSPSO, PSO, SLPSOGS, SLPSOUS