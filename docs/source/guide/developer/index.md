# Developer Guide

```{toctree}
:maxdepth: 1

environment
<<<<<<< HEAD
=======
1-modulebase
3-custom-alg-pro
>>>>>>> 1f2848cd
hpo
```<|MERGE_RESOLUTION|>--- conflicted
+++ resolved
@@ -4,10 +4,7 @@
 :maxdepth: 1
 
 environment
-<<<<<<< HEAD
-=======
 1-modulebase
 3-custom-alg-pro
->>>>>>> 1f2848cd
 hpo
 ```