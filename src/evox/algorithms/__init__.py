__all__ = [
    # DE Variants
    "DE",
    "SHADE",
    "CoDE",
    "SaDE",
    "ODE",
    "JaDE",
    # ES Variants
    "OpenES",
    "XNES",
    "SeparableNES",
    "DES",
    "SNES",
    "ARS",
    "ASEBO",
    "PersistentES",
    "NoiseReuseES",
    "GuidedES",
    "ESMC",
    "CMAES",
    # PSO Variants
    "CLPSO",
    "CSO",
    "DMSPSOEL",
    "FSPSO",
    "PSO",
    "SLPSOGS",
    "SLPSOUS",
    # MOEAs
    "RVEA",
    "NSGA2",
    "MOEAD",
]


<<<<<<< HEAD
from .de_variants import DE, ODE, JaDE
from .es_variants import CMAES, OpenES
from .mo import RVEA
=======
from .de_variants import DE, ODE, SHADE, CoDE, JaDE, SaDE
from .es_variants import ARS, ASEBO, CMAES, DES, ESMC, SNES, XNES, GuidedES, NoiseReuseES, OpenES, PersistentES, SeparableNES
from .mo import MOEAD, NSGA2, RVEA
>>>>>>> 4495f753
from .pso_variants import CLPSO, CSO, DMSPSOEL, FSPSO, PSO, SLPSOGS, SLPSOUS<|MERGE_RESOLUTION|>--- conflicted
+++ resolved
@@ -34,13 +34,7 @@
 ]
 
 
-<<<<<<< HEAD
-from .de_variants import DE, ODE, JaDE
-from .es_variants import CMAES, OpenES
-from .mo import RVEA
-=======
 from .de_variants import DE, ODE, SHADE, CoDE, JaDE, SaDE
 from .es_variants import ARS, ASEBO, CMAES, DES, ESMC, SNES, XNES, GuidedES, NoiseReuseES, OpenES, PersistentES, SeparableNES
 from .mo import MOEAD, NSGA2, RVEA
->>>>>>> 4495f753
 from .pso_variants import CLPSO, CSO, DMSPSOEL, FSPSO, PSO, SLPSOGS, SLPSOUS