from abc import ABC
from typing import Any

import torch

from ..core.module import ModuleBase


class Algorithm(ModuleBase, ABC):
    """Base class for all algorithms

<<<<<<< HEAD
    ## Notice:
    If a subclass have defined `trace_impl` of `step`, its corresponding `init_step` must be overwritten even though nothing special is to be included due to Python's object-oriented limitations.
=======
    ## Notice
    If a subclass have defined `trace_impl` of `ask` or `tell`, its corresponding `init_ask` or `init_tell` must be overwritten even though nothing special is to be included, because Python cannot correctly find the `trace_impl` version of these function due to otherwise.
>>>>>>> b1efbc66
    """

    def __init__(self):
        super().__init__()

    def step(self) -> None:
        """Execute the algorithm procedure for one step."""
        pass

    def init_step(self) -> None:
        """Initialize the algorithm and execute the algorithm procedure for the first step."""
        self.step()

    def evaluate(self, pop: torch.Tensor) -> torch.Tensor:
        """Evaluate the fitness at given points.
        This function is a proxy function of `Problem.evaluate` set by workflow.
        By default, this functions raises `NotImplementedError`.

        :param pop: The population.

        :return: The fitness.
        """
        raise NotImplementedError(
            "Evaluate function is not implemented. It is a proxy function of `Problem.evaluate` set by workflow."
        )


class Problem(ModuleBase, ABC):
    """Base class for all problems"""

    def __init__(self):
        super().__init__()

    def evaluate(self, pop: torch.Tensor) -> torch.Tensor:
        """Evaluate the fitness at given points

        :param pop: The population.

        :return: The fitness.

        ## Notice
        If this function contains external evaluations that cannot be JIT by `torch.jit`, please wrap it with `torch.jit.ignore`.
        """
        return torch.empty(0)


class Workflow(ModuleBase, ABC):
    """The base class for workflow."""

    def init_step(self) -> None:
        """Perform the first optimization step of the workflow."""
        return self.step()

    def step(self) -> None:
        """The basic function to step a workflow."""
        pass


class Monitor(ModuleBase, ABC):
    """
    The monitor base class.

    Monitors are used to monitor the evolutionary process.
    They contains a set of callbacks,
    which will be called at specific points during the execution of the workflow.
    Monitor itself lives outside the main workflow, so jit is not required.

    To implements a monitor, implement your own callbacks and override the hooks method.
    The hooks method should return a list of strings, which are the names of the callbacks.
    Currently the supported callbacks are:

    `post_ask`, `pre_eval`, `post_eval`, and `pre_tell`.
    """

    def set_config(self, **config) -> "Monitor":
        """Set the static variables according to `config`.

        :param config: The configuration.

        :return: This module.
        """
        return self

    def post_ask(self, candidate_solution: torch.Tensor) -> None:
        """The hook function to be executed before the solution transformation.

        :param candidate_solution: The population (candidate solutions) before the solution transformation.
        """
        pass

    def pre_eval(self, transformed_candidate_solution: Any) -> None:
        """The hook function to be executed after the solution transformation.

        :param transformed_candidate_solution: The population (candidate solutions) after the solution transformation.
        """
        pass

    def post_eval(self, fitness: torch.Tensor) -> None:
        """The hook function to be executed before the fitness transformation.

        :param fitness: The fitnesses before the fitness transformation.
        """
        pass

    def pre_tell(self, transformed_fitness: torch.Tensor) -> None:
        """The hook function to be executed after the fitness transformation.

        :param transformed_fitness: The fitnesses after the fitness transformation.
        """
        pass<|MERGE_RESOLUTION|>--- conflicted
+++ resolved
@@ -9,13 +9,8 @@
 class Algorithm(ModuleBase, ABC):
     """Base class for all algorithms
 
-<<<<<<< HEAD
-    ## Notice:
+    ## Notice
     If a subclass have defined `trace_impl` of `step`, its corresponding `init_step` must be overwritten even though nothing special is to be included due to Python's object-oriented limitations.
-=======
-    ## Notice
-    If a subclass have defined `trace_impl` of `ask` or `tell`, its corresponding `init_ask` or `init_tell` must be overwritten even though nothing special is to be included, because Python cannot correctly find the `trace_impl` version of these function due to otherwise.
->>>>>>> b1efbc66
     """
 
     def __init__(self):
